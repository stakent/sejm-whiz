--- conflicted
+++ resolved
@@ -174,7 +174,6 @@
 Versions are automatically updated in:
 
 - `components/sejm_whiz/__init__.py` (__version__)
-<<<<<<< HEAD
 - `CHANGELOG.md` (with commitizen)
 
 ## CLI Management
@@ -227,6 +226,3 @@
 - **Complete Guide**: `CLI_README.md` - Comprehensive CLI documentation
 - **Built-in Help**: `sejm-whiz-cli help` - Quick reference and examples
 - **Command Help**: `sejm-whiz-cli COMMAND --help` - Detailed command help
-=======
-- `CHANGELOG.md` (with commitizen)
->>>>>>> d346477e
