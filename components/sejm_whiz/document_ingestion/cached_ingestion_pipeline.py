--- conflicted
+++ resolved
@@ -4,7 +4,6 @@
 import logging
 from typing import Dict, Any, Optional, Tuple, Union
 from datetime import datetime, timedelta, UTC
-from enum import Enum
 
 from sejm_whiz.cache import (
     CacheAwareDocumentProcessor,
@@ -15,27 +14,9 @@
 
 from .config import DocumentIngestionConfig
 from sejm_whiz.eli_api.client import EliApiClient as ELIClient
-from sejm_whiz.sejm_api.client import SejmApiClient
 from .ingestion_pipeline import DocumentIngestionPipeline, IngestionPipelineError
-from .dual_stream_pipeline import DualApiDocumentProcessor
 
 logger = logging.getLogger(__name__)
-
-
-class StreamType(Enum):
-    """Valid document stream types."""
-
-    ELI = "eli"  # Enacted law documents (law in effect)
-    SEJM = "sejm"  # Legislative work documents (law in development)
-
-
-class ProcessingStatus(Enum):
-    """Document processing status values."""
-
-    PROCESSING = "processing"
-    COMPLETED = "completed"  # Successfully extracted content and metadata, then stored, calculated and stored embeddings
-    FAILED = "failed"  # Could not extract usable content or metadata
-    EXCEPTION = "exception"  # Processing threw an exception
 
 
 class CachedDocumentIngestionPipeline(DocumentIngestionPipeline):
@@ -56,18 +37,7 @@
             text_cache=self.text_cache,
         )
 
-        # Initialize multi-API processor with clients
-        self.eli_client = ELIClient(config)
-        self.sejm_client = SejmApiClient()
-        self.dual_api_processor = DualApiDocumentProcessor(
-            sejm_client=self.sejm_client,
-            eli_client=self.eli_client,
-            content_validator=self.eli_client.content_validator,
-        )
-
-        logger.info(
-            "Cached document ingestion pipeline initialized with multi-API support"
-        )
+        logger.info("Cached document ingestion pipeline initialized")
 
     async def _fetch_document_with_cache(
         self, eli_client: ELIClient, document_id: str, document_url: str
@@ -144,7 +114,6 @@
         self, document_id: str, content: Union[str, bytes], content_type: str
     ) -> Optional[str]:
         """Process document text with caching using TextProcessor."""
-<<<<<<< HEAD
 
         # Define a single processing stage that uses the TextProcessor
         stage = "processed"
@@ -202,333 +171,6 @@
         )
 
         return processed_doc.content
-
-    async def process_document_by_stream(
-        self, document_id: str, stream_type: str
-    ) -> Dict[str, Any]:
-        """Process a document from a specific stream with caching.
-
-        Args:
-            document_id: Document identifier to process
-            stream_type: "eli" (enacted law) or "sejm" (legislative work)
-
-        Returns:
-            Processing result with content and metadata
-        """
-        result = {
-            "document_id": document_id,
-            "status": "processing",
-            "source_used": "none",
-            "processing_time_ms": 0,
-            "cache_hits": {},
-        }
-
-        start_time = asyncio.get_event_loop().time()
-
-        try:
-            # Check cache for stream-processed result
-            cached_result = self.cache_manager.get_cached_api_response(
-                stream_type,
-                f"{stream_type}_stream_document_process",
-                {"document_id": document_id, "stream": stream_type},
-            )
-
-            if cached_result:
-                logger.info(
-                    f"Using cached {stream_type} stream result for {document_id}"
-                )
-                result.update(cached_result)
-                result["cache_hits"][f"{stream_type}_stream_result"] = True
-                return result
-
-            # Process using stream-specific processor
-            logger.info(f"Processing {document_id} with {stream_type} stream processor")
-
-            # Process document from specific stream using enum
-            if stream_type == StreamType.SEJM.value:
-                # Process legislative work-in-progress document
-                stream_result = await self.dual_api_processor.process_sejm_document(
-                    document_id
-                )
-            elif stream_type == StreamType.ELI.value:
-                # Process enacted/historical law document
-                stream_result = await self.dual_api_processor.process_eli_document(
-                    document_id
-                )
-            else:
-                # Should not reach here due to enum validation above
-                raise ValueError(f"Invalid stream_type '{stream_type}'")
-
-            if stream_result.success:
-                result.update(
-                    {
-                        "status": "failed",  # Will be "completed" when embeddings are implemented
-                        "act_text": stream_result.act_text,
-                        "metadata": stream_result.metadata,
-                        "source_used": stream_result.source_used,
-                        "content_quality_score": stream_result.content_quality_score,
-                        "text_length": len(stream_result.act_text),
-                        "api_processing_time": stream_result.processing_time,
-                        "content_extracted": bool(
-                            stream_result.act_text and stream_result.act_text.strip()
-                        ),
-                        "metadata_extracted": bool(
-                            stream_result.metadata and len(stream_result.metadata) > 0
-                        ),
-                        "embeddings_generated": False,  # Not yet implemented
-                        "reason": "embeddings_not_generated",
-                    }
-                )
-
-                # Cache the successful result
-                cache_data = {
-                    "status": "failed",  # Will be "completed" when embeddings are implemented
-                    "act_text": stream_result.act_text,
-                    "metadata": stream_result.metadata,
-                    "source_used": stream_result.source_used,
-                    "content_quality_score": stream_result.content_quality_score,
-                    "text_length": len(stream_result.act_text),
-                    "content_extracted": bool(
-                        stream_result.act_text and stream_result.act_text.strip()
-                    ),
-                    "metadata_extracted": bool(
-                        stream_result.metadata and len(stream_result.metadata) > 0
-                    ),
-                    "embeddings_generated": False,
-                    "reason": "embeddings_not_generated",
-                }
-                self.cache_manager.cache_api_response(
-                    stream_type,
-                    f"{stream_type}_stream_document_process",
-                    {"document_id": document_id, "stream": stream_type},
-                    cache_data,
-                )
-
-                logger.info(
-                    f"Successfully processed {document_id} via {stream_result.source_used}"
-                )
-
-            else:
-                result.update(
-                    {
-                        "status": "failed",
-                        "reason": stream_result.error_message
-                        or f"{stream_type}_stream_processing_failed",
-                        "source_used": stream_result.source_used,
-                    }
-                )
-                logger.warning(
-                    f"{stream_type.upper()} stream processing failed for {document_id}: {stream_result.error_message}"
-                )
-
-        except Exception as e:
-            logger.error(
-                f"{stream_type.upper()} stream document processing failed for {document_id}: {e}"
-            )
-            result.update(
-                {
-                    "status": "failed",
-                    "reason": str(e),
-                    "error_type": "multi_api_exception",
-                }
-            )
-
-        finally:
-            end_time = asyncio.get_event_loop().time()
-            result["processing_time_ms"] = (end_time - start_time) * 1000
-
-        return result
-
-    async def ingest_documents_by_stream(
-        self,
-        document_ids: list,
-        stream_type: str,
-    ) -> Dict[str, Any]:
-        """Ingest documents from a specific stream (ELI or Sejm).
-
-        Args:
-            document_ids: List of document IDs to process
-            stream_type: "eli" (enacted law) or "sejm" (legislative work)
-
-        Returns:
-            Ingestion statistics and results
-        """
-        logger.info(
-            f"Starting {stream_type} stream ingestion of {len(document_ids)} documents"
-        )
-
-        # Validate stream type using enum
-        try:
-            StreamType(stream_type)
-        except ValueError:
-            valid_streams = [s.value for s in StreamType]
-            raise ValueError(
-                f"Invalid stream_type '{stream_type}'. Must be one of: {valid_streams}"
-            )
-
-        stats = {
-            "start_time": datetime.now(UTC),
-            "stream_type": stream_type,
-            "documents_processed": 0,
-            "documents_successful": 0,
-            "documents_failed": 0,
-            "documents_cached": 0,
-            "stream_breakdown": {
-                f"{stream_type}_successful": 0,
-                f"{stream_type}_failed": 0,
-                f"{stream_type}_cached": 0,
-            },
-            "results": [],
-        }
-
-        # Process documents with concurrency control
-        semaphore = asyncio.Semaphore(self.config.parallel_workers)
-
-        async def process_with_semaphore(doc_id):
-            async with semaphore:
-                return await self.process_document_by_stream(doc_id, stream_type)
-
-        try:
-            # Process all documents
-            tasks = [process_with_semaphore(doc_id) for doc_id in document_ids]
-            results = await asyncio.gather(*tasks, return_exceptions=True)
-
-            # Collect statistics
-            for i, result in enumerate(results):
-                stats["documents_processed"] += 1
-
-                if isinstance(result, Exception):
-                    logger.error(
-                        f"Document {document_ids[i]} processing exception: {result}"
-                    )
-                    stats["documents_failed"] += 1
-                    stats["stream_breakdown"][f"{stream_type}_failed"] += 1
-                    stats["results"].append(
-                        {
-                            "document_id": document_ids[i],
-                            "status": "exception",
-                            "error": str(result),
-                        }
-                    )
-                elif isinstance(result, dict):
-                    stats["results"].append(result)
-
-                    # Check for partial success (content + metadata extracted, but no embeddings yet)
-                    if (
-                        result.get("content_extracted")
-                        and result.get("metadata_extracted")
-                        and result.get("reason") == "embeddings_not_generated"
-                    ):
-                        # This is partial success - content and metadata extracted successfully
-                        stats["documents_successful"] += 1
-                        stats["stream_breakdown"][f"{stream_type}_successful"] += 1
-
-                        # Track cache hits
-                        if result.get("cache_hits", {}).get(
-                            f"{stream_type}_stream_result"
-                        ):
-                            stats["documents_cached"] += 1
-                            stats["stream_breakdown"][f"{stream_type}_cached"] += 1
-
-                    elif result.get("status") == "completed":
-                        # True completion (content + metadata + embeddings)
-                        stats["documents_successful"] += 1
-                        stats["stream_breakdown"][f"{stream_type}_successful"] += 1
-
-                        # Track cache hits
-                        if result.get("cache_hits", {}).get(
-                            f"{stream_type}_stream_result"
-                        ):
-                            stats["documents_cached"] += 1
-                            stats["stream_breakdown"][f"{stream_type}_cached"] += 1
-
-                    elif result.get("status") == "failed":
-                        stats["documents_failed"] += 1
-                        stats["stream_breakdown"][f"{stream_type}_failed"] += 1
-
-        except Exception as e:
-            logger.error(f"{stream_type.upper()} stream document ingestion failed: {e}")
-            raise IngestionPipelineError(f"{stream_type} stream ingestion failed: {e}")
-
-        finally:
-            stats["end_time"] = datetime.now(UTC)
-            stats["total_time_seconds"] = (
-                stats["end_time"] - stats["start_time"]
-            ).total_seconds()
-
-        # Calculate success rate
-        if stats["documents_processed"] > 0:
-            stats["success_rate"] = (
-                stats["documents_successful"] / stats["documents_processed"]
-            )
-        else:
-            stats["success_rate"] = 0.0
-
-        logger.info(
-            f"{stream_type.upper()} stream ingestion completed: {stats['documents_successful']}/{stats['documents_processed']} successful"
-        )
-        logger.info(f"Stream breakdown: {stats['stream_breakdown']}")
-
-        return stats
-=======
-
-        # Define a single processing stage that uses the TextProcessor
-        stage = "processed"
-        params = {"content_type": content_type, "processor": "TextProcessor"}
-
-        # Check if we have cached processed text
-        cached_result = self.text_cache.get_processed_text(document_id, stage, params)
-
-        if cached_result:
-            processed_text, stage_metadata = cached_result
-            logger.info(f"Using cached processed text for document {document_id}")
-            return processed_text
-        else:
-            # Process text using TextProcessor
-            logger.info(f"Processing text for document {document_id}")
-
-            try:
-                import time
-
-                start_time = time.time()
-
-                # Use the existing TextProcessor interface
-                processed_text = self._process_content_with_text_processor(
-                    content, content_type, document_id
-                )
-
-                processing_time_ms = (time.time() - start_time) * 1000
-
-                # Cache the processed text
-                if processed_text:
-                    self.text_cache.cache_processed_text(
-                        document_id=document_id,
-                        stage=stage,
-                        processed_text=processed_text,
-                        processing_params=params,
-                        processing_time_ms=processing_time_ms,
-                    )
-
-                return processed_text
-
-            except Exception as e:
-                logger.error(f"Failed to process text for document {document_id}: {e}")
-                return None
-
-    def _process_content_with_text_processor(
-        self, content: Union[str, bytes], content_type: str, document_id: str
-    ) -> str:
-        """Process content using the existing TextProcessor interface."""
-        if isinstance(content, bytes):
-            content = content.decode("utf-8", errors="ignore")
-
-        # Use the existing TextProcessor.process_document method
-        processed_doc = self.text_processor.process_document(
-            raw_content=content, eli_id=document_id, source_url=""
-        )
-
-        return processed_doc.content
->>>>>>> d803c61e
 
     async def process_document(
         self, document_metadata: Dict[str, Any], eli_client: ELIClient
